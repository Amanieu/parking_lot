// Copyright 2016 Amanieu d'Antras
//
// Licensed under the Apache License, Version 2.0, <LICENSE-APACHE or
// http://apache.org/licenses/LICENSE-2.0> or the MIT license <LICENSE-MIT or
// http://opensource.org/licenses/MIT>, at your option. This file may not be
// copied, modified, or distributed except according to those terms.

//! This library provides implementations of `Mutex`, `RwLock`, `Condvar` and
//! `Once` that are smaller, faster and more flexible than those in the Rust
//! standard library. It also provides a `ReentrantMutex` type.

#![warn(missing_docs)]
#![warn(rust_2018_idioms)]

mod condvar;
mod elision;
mod fair_mutex;
mod mutex;
mod once;
mod raw_fair_mutex;
mod raw_mutex;
mod raw_rwlock;
mod remutex;
mod rwlock;
#[cfg(feature = "segment_rwlock")]
mod seg_rwlock;
mod util;

#[cfg(feature = "deadlock_detection")]
pub mod deadlock;
#[cfg(not(feature = "deadlock_detection"))]
mod deadlock;

// If deadlock detection is enabled, we cannot allow lock guards to be sent to
// other threads.
#[cfg(all(feature = "send_guard", feature = "deadlock_detection"))]
compile_error!("the `send_guard` and `deadlock_detection` features cannot be used together");
#[cfg(feature = "send_guard")]
type GuardMarker = lock_api::GuardSend;
#[cfg(not(feature = "send_guard"))]
type GuardMarker = lock_api::GuardNoSend;

pub use self::condvar::{Condvar, WaitTimeoutResult};
pub use self::fair_mutex::{const_fair_mutex, FairMutex, FairMutexGuard, MappedFairMutexGuard};
pub use self::mutex::{const_mutex, MappedMutexGuard, Mutex, MutexGuard};
pub use self::once::{Once, OnceState};
pub use self::raw_fair_mutex::RawFairMutex;
pub use self::raw_mutex::RawMutex;
pub use self::raw_rwlock::RawRwLock;
pub use self::remutex::{
    const_reentrant_mutex, MappedReentrantMutexGuard, RawThreadId, ReentrantMutex,
    ReentrantMutexGuard,
};
pub use self::rwlock::{
    const_rwlock, MappedRwLockReadGuard, MappedRwLockWriteGuard, RwLock, RwLockReadGuard,
    RwLockUpgradableReadGuard, RwLockWriteGuard,
};
<<<<<<< HEAD
pub use ::lock_api;

#[cfg(feature = "arc_lock")]
pub use self::lock_api::{
    ArcMutexGuard, ArcReentrantMutexGuard, ArcRwLockReadGuard, ArcRwLockUpgradableReadGuard,
    ArcRwLockWriteGuard,
};
=======
#[cfg(feature = "segment_rwlock")]
pub use self::seg_rwlock::{
    const_seg_rwlock, SegRawRwLock, SegRwLock, SegRwLockReadGuard, SegRwLockWriteGuard,
};
pub use ::lock_api;
>>>>>>> 9a047fb6
<|MERGE_RESOLUTION|>--- conflicted
+++ resolved
@@ -55,18 +55,14 @@
     const_rwlock, MappedRwLockReadGuard, MappedRwLockWriteGuard, RwLock, RwLockReadGuard,
     RwLockUpgradableReadGuard, RwLockWriteGuard,
 };
-<<<<<<< HEAD
+#[cfg(feature = "segment_rwlock")]
+pub use self::seg_rwlock::{
+    const_seg_rwlock, SegRawRwLock, SegRwLock, SegRwLockReadGuard, SegRwLockWriteGuard,
+};
 pub use ::lock_api;
 
 #[cfg(feature = "arc_lock")]
 pub use self::lock_api::{
     ArcMutexGuard, ArcReentrantMutexGuard, ArcRwLockReadGuard, ArcRwLockUpgradableReadGuard,
     ArcRwLockWriteGuard,
-};
-=======
-#[cfg(feature = "segment_rwlock")]
-pub use self::seg_rwlock::{
-    const_seg_rwlock, SegRawRwLock, SegRwLock, SegRwLockReadGuard, SegRwLockWriteGuard,
-};
-pub use ::lock_api;
->>>>>>> 9a047fb6
+};